--- conflicted
+++ resolved
@@ -1,8 +1,4 @@
 from pathlib import Path
-<<<<<<< HEAD
-from src.local_map import LocalMap
-=======
->>>>>>> 6f14f306
 from src.data import Dataset
 from src.frame import Frame
 from src.frontend import extract_features, match_features, estimate_relative_pose, is_significant_motion, initialize
@@ -112,7 +108,7 @@
             poses.append(initial_pose)
             gt_poses.append(gt_pose)
             keyframes.append(frame)
-            keyframe_save_path = main_dir / "results" / scene / "keyframes" / f"{i}_rgb.png"
+            keyframe_save_path = results_dir / "keyframes" / f"{i}_rgb.png"
             if debug:
                 save_image(img, keyframe_save_path)
 
@@ -131,15 +127,9 @@
 
             # Estimate the relative pose (odometry) between the current frame and the last keyframe
             displacement, error = estimate_relative_pose(matches, 
-<<<<<<< HEAD
-                                                  prev_keyframe.keypoints,
-                                                  prev_keyframe.depth, 
-                                                  frame.keypoints,
-=======
                                                   prev_keyframe.keypoints,  
                                                   prev_keyframe.depth, 
                                                   frame.keypoints, 
->>>>>>> 6f14f306
                                                   K, dist_coeffs,
                                                   debug) # (4, 4)
             if displacement is None:
@@ -154,13 +144,8 @@
             if debug:
                 keyframe_save_dir = results_dir / "keyframes"
                 save_image(frame.img, keyframe_save_dir / f"{i}_rgb.png")
-<<<<<<< HEAD
-                plot_matches(prev_keyframe.img, prev_keyframe.keypoints,
-                             frame.img, frame.keypoints,
-=======
                 plot_matches(prev_keyframe.img, prev_keyframe.keypoints, 
                              frame.img, frame.keypoints, 
->>>>>>> 6f14f306
                              matches, keyframe_save_dir / f"{frame.id}_{prev_keyframe.id}.png")
                 
             # Calculate the new pose
